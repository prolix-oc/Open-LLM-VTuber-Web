--- conflicted
+++ resolved
@@ -22,18 +22,12 @@
 
   const handleSend = async () => {
     if (!inputText.trim() || !wsContext) return;
-<<<<<<< HEAD
     // if (aiState === 'thinking-speaking') {
     //   interrupt();
     // }
-=======
-    if (aiState === 'thinking-speaking') {
-      interrupt();
-    }
 
     const images = await captureAllMedia();
 
->>>>>>> 5acb8178
     appendHumanMessage(inputText.trim());
     wsContext.sendMessage({
       type: 'text-input',
